#!/usr/bin/env python

import os
import re
<<<<<<< HEAD
=======

>>>>>>> 16f45d26
from setuptools import setup

fname = os.path.join(os.path.dirname(__file__), "README.rst")

if os.path.exists(fname):
    ld = open(fname).read()
else:
    ld = "Django pyfilesystem integration"


def is_requirement(line):
    """
    Return True if the requirement line is a package requirement.

    Returns:
        bool: True if the line is not blank, a comment,
        a URL, or an included file
    """
    # UPDATED VIA SEMGREP - if you need to remove/modify this method remove this line and add a comment specifying why

    return line and line.strip() and not line.startswith(('-r', '#', '-e', 'git+', '-c'))


def load_requirements(*requirements_paths):
    """
    Load all requirements from the specified requirements files.

    Requirements will include any constraints from files specified
    with -c in the requirements files.
    Returns a list of requirement strings.
    """
    # UPDATED VIA SEMGREP - if you need to remove/modify this method remove this line and add a comment specifying why.

    requirements = {}
    constraint_files = set()

    # groups "my-package-name<=x.y.z,..." into ("my-package-name", "<=x.y.z,...")
    requirement_line_regex = re.compile(r"([a-zA-Z0-9-_.]+)([<>=][^#\s]+)?")

    def add_version_constraint_or_raise(current_line, current_requirements, add_if_not_present):
        regex_match = requirement_line_regex.match(current_line)
        if regex_match:
            package = regex_match.group(1)
            version_constraints = regex_match.group(2)
            existing_version_constraints = current_requirements.get(package, None)
            # it's fine to add constraints to an unconstrained package, but raise an error if there are already
            # constraints in place
            if existing_version_constraints and existing_version_constraints != version_constraints:
                raise BaseException(f'Multiple constraint definitions found for {package}:'
                                    f' "{existing_version_constraints}" and "{version_constraints}".'
                                    f'Combine constraints into one location with {package}'
                                    f'{existing_version_constraints},{version_constraints}.')
            if add_if_not_present or package in current_requirements:
                current_requirements[package] = version_constraints

    # process .in files and store the path to any constraint files that are pulled in
    for path in requirements_paths:
        with open(path) as reqs:
            for line in reqs:
                if is_requirement(line):
                    add_version_constraint_or_raise(line, requirements, True)
                if line and line.startswith('-c') and not line.startswith('-c http'):
                    constraint_files.add(os.path.dirname(path) + '/' + line.split('#')[0].replace('-c', '').strip())

    # process constraint files and add any new constraints found to existing requirements
    for constraint_file in constraint_files:
        with open(constraint_file) as reader:
            for line in reader:
                if is_requirement(line):
                    add_version_constraint_or_raise(line, requirements, False)

    # process back into list of pkg><=constraints strings
    constrained_requirements = [f'{pkg}{version or ""}' for (pkg, version) in sorted(requirements.items())]
    return constrained_requirements


def get_version(*file_paths):
    """
    Extract the version string from the file at the given relative path fragments.
    """
    filename = os.path.join(os.path.dirname(__file__), *file_paths)
    with open(filename, encoding='utf-8') as opened_file:
        version_file = opened_file.read()
        version_match = re.search(r"^__version__ = ['\"]([^'\"]*)['\"]",
                                  version_file, re.M)
    if version_match:
        return version_match.group(1)
    raise RuntimeError('Unable to find version string.')


VERSION = get_version("djpyfs", "__init__.py")


setup(
    name='django-pyfs',
    version=VERSION,
    description='Django pyfilesystem integration',
    author='Piotr Mitros',
    author_email='pmitros@edx.org',
    packages=['djpyfs'],
    license="Apache 2.0",
    url="https://github.com/edx/django-pyfs",
    long_description=ld,
    long_description_content_type='text/x-rst',
    classifiers=[
        "Development Status :: 4 - Beta",
        "Framework :: Django",
        'Framework :: Django :: 2.2',
        'Framework :: Django :: 3.0',
        'Framework :: Django :: 3.1',
        'Framework :: Django :: 3.2',
        "Programming Language :: Python",
        "Programming Language :: Python :: 3",
        "Programming Language :: Python :: 3.8",
        "Topic :: Software Development :: Libraries :: Python Modules",
        "License :: OSI Approved :: Apache Software License",
    ],
    install_requires=load_requirements('requirements/base.in'),
    tests_require=load_requirements('requirements/test.in'),
)<|MERGE_RESOLUTION|>--- conflicted
+++ resolved
@@ -2,10 +2,8 @@
 
 import os
 import re
-<<<<<<< HEAD
-=======
 
->>>>>>> 16f45d26
+
 from setuptools import setup
 
 fname = os.path.join(os.path.dirname(__file__), "README.rst")
